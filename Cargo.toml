[package]
authors = [
    "The Embedded Linux Team <embedded-linux@teams.rust-embedded.org>",
    "Jorge Aparicio <jorge@japaric.io>"
]
categories = ["embedded", "hardware-support"]
description = "Implementation of the `embedded-hal` traits for Linux devices"
keywords = ["Linux", "hal"]
license = "MIT OR Apache-2.0"
name = "linux-embedded-hal"
repository = "https://github.com/rust-embedded/linux-embedded-hal"
version = "0.4.0-alpha.1"
edition = "2018"

[features]
gpio_sysfs = ["sysfs_gpio"]
gpio_cdev = ["gpio-cdev"]
async-tokio = ["gpio-cdev/async-tokio"]

default = [ "gpio_cdev", "gpio_sysfs" ]

[dependencies]
<<<<<<< HEAD
embedded-hal = "=1.0.0-alpha.6"
gpio-cdev = { version = "0.5", optional = true }
sysfs_gpio = { version = "0.6", optional = true }
=======
embedded-hal = "=1.0.0-alpha.5"
gpio-cdev = { version = "0.5.1", optional = true }
sysfs_gpio = { version = "0.6.1", optional = true }
>>>>>>> ecaedd63

i2cdev = "0.5.1"
nb = "1"
serial-core = "0.4.0"
serial-unix = "0.4.0"
spidev = "0.5.1"

[dev-dependencies]
openpty = "0.2.0"

[dependencies.cast]
# we don't need the `Error` implementation
default-features = false
version = "0.3"<|MERGE_RESOLUTION|>--- conflicted
+++ resolved
@@ -20,16 +20,9 @@
 default = [ "gpio_cdev", "gpio_sysfs" ]
 
 [dependencies]
-<<<<<<< HEAD
 embedded-hal = "=1.0.0-alpha.6"
-gpio-cdev = { version = "0.5", optional = true }
-sysfs_gpio = { version = "0.6", optional = true }
-=======
-embedded-hal = "=1.0.0-alpha.5"
 gpio-cdev = { version = "0.5.1", optional = true }
 sysfs_gpio = { version = "0.6.1", optional = true }
->>>>>>> ecaedd63
-
 i2cdev = "0.5.1"
 nb = "1"
 serial-core = "0.4.0"
